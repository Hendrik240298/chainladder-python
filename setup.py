from setuptools import setup, find_packages
from os import listdir
# import chainladder

descr = "Chainladder Package - P&C Loss Reserving package "
name = 'chainladder'
url = 'https://github.com/jbogaardt/chainladder-python'
<<<<<<< HEAD
version='0.2.2' # Put this in __init__.py
=======
version='0.2.5' # Put this in __init__.py
>>>>>>> 87dfe5b2

data_path = ''
setup(
    name=name,
    version=version,
    maintainer='John Bogaardt',
    maintainer_email='jbogaardt@gmail.com',
    packages=[f'{name}.{p}' for p in find_packages(where=name)]+['chainladder'],
    scripts=[],
    url=url,
    download_url=f'{url}/archive/v{version}.tar.gz',
    license='LICENSE',
    include_package_data=True,
    package_data={'data': [data_path+item
                           for item in listdir(f'chainladder{data_path}')]},
    description=descr,
    # long_description=open('README.md').read(),
    install_requires=[
        "pandas>=0.23.0",
        "numpy>=1.12.0",
        "scikit-learn>=0.19.0"
    ],
)<|MERGE_RESOLUTION|>--- conflicted
+++ resolved
@@ -5,11 +5,7 @@
 descr = "Chainladder Package - P&C Loss Reserving package "
 name = 'chainladder'
 url = 'https://github.com/jbogaardt/chainladder-python'
-<<<<<<< HEAD
-version='0.2.2' # Put this in __init__.py
-=======
 version='0.2.5' # Put this in __init__.py
->>>>>>> 87dfe5b2
 
 data_path = ''
 setup(
